#!/usr/bin/env python
# -*- coding: utf-8 -*-
#
# Copyright (C) 2007-2008 Christopher Lenz
# All rights reserved.
#
# This software is licensed as described in the file COPYING, which
# you should have received as part of this distribution.

from distutils.cmd import Command
import doctest
from glob import glob
import os
try:
    from setuptools import setup
except ImportError:
    from distutils.core import setup
import sys

class build_doc(Command):
    description = 'Builds the documentation'
    user_options = [
        ('force', None,
         "force regeneration even if no reStructuredText files have changed"),
        ('without-apidocs', None,
         "whether to skip the generation of API documentaton"),
    ]
    boolean_options = ['force', 'without-apidocs']

    def initialize_options(self):
        self.force = False
        self.without_apidocs = False

    def finalize_options(self):
        pass

    def run(self):
        from docutils.core import publish_cmdline
        from docutils.nodes import raw
        from docutils.parsers import rst

        docutils_conf = os.path.join('doc', 'conf', 'docutils.ini')
        epydoc_conf = os.path.join('doc', 'conf', 'epydoc.ini')

        try:
            from pygments import highlight
            from pygments.lexers import get_lexer_by_name
            from pygments.formatters import HtmlFormatter

            def code_block(name, arguments, options, content, lineno,
                           content_offset, block_text, state, state_machine):
                lexer = get_lexer_by_name(arguments[0])
                html = highlight('\n'.join(content), lexer, HtmlFormatter())
                return [raw('', html, format='html')]
            code_block.arguments = (1, 0, 0)
            code_block.options = {'language' : rst.directives.unchanged}
            code_block.content = 1
            rst.directives.register_directive('code-block', code_block)
        except ImportError:
            print 'Pygments not installed, syntax highlighting disabled'

        for source in glob('doc/*.txt'):
            dest = os.path.splitext(source)[0] + '.html'
            if self.force or not os.path.exists(dest) or \
                    os.path.getmtime(dest) < os.path.getmtime(source):
                print 'building documentation file %s' % dest
                publish_cmdline(writer_name='html',
                                argv=['--config=%s' % docutils_conf, source,
                                      dest])

        if not self.without_apidocs:
            try:
                from epydoc import cli
                old_argv = sys.argv[1:]
                sys.argv[1:] = [
                    '--config=%s' % epydoc_conf,
                    '--no-private', # epydoc bug, not read from config
                    '--simple-term',
                    '--verbose'
                ]
                cli.cli()
                sys.argv[1:] = old_argv

            except ImportError:
                print 'epydoc not installed, skipping API documentation.'


class test_doc(Command):
    description = 'Tests the code examples in the documentation'
    user_options = []

    def initialize_options(self):
        pass

    def finalize_options(self):
        pass

    def run(self):
        for filename in glob('doc/*.txt'):
            print 'testing documentation file %s' % filename
            doctest.testfile(filename, False, optionflags=doctest.ELLIPSIS)


setup(
    name = 'CouchDB',
<<<<<<< HEAD
    version = '0.4.1',
=======
    version = '0.5',
>>>>>>> 68a35ad1
    description = 'Python library for working with CouchDB',
    long_description = \
"""This is a Python library for CouchDB. It provides a convenient high level
interface for the CouchDB server.""",
    author = 'Christopher Lenz',
    author_email = 'cmlenz@gmx.de',
    license = 'BSD',
    url = 'http://code.google.com/p/couchdb-python/',
    zip_safe = True,

    classifiers = [
        'Development Status :: 3 - Alpha',
        'Intended Audience :: Developers',
        'License :: OSI Approved :: BSD License',
        'Operating System :: OS Independent',
        'Programming Language :: Python',
        'Topic :: Database :: Front-Ends',
        'Topic :: Software Development :: Libraries :: Python Modules',
    ],
    packages = ['couchdb', 'couchdb.tools'],
    test_suite = 'couchdb.tests.suite',

    install_requires = ['httplib2'],

    entry_points = {
        'console_scripts': [
            'couchpy = couchdb.view:main',
            'couchdb-dump = couchdb.tools.dump:main',
            'couchdb-load = couchdb.tools.load:main',
            'couchdb-replicate = couchdb.tools.replication_helper:main'
        ],
    },

    cmdclass = {'build_doc': build_doc, 'test_doc': test_doc}
)<|MERGE_RESOLUTION|>--- conflicted
+++ resolved
@@ -103,11 +103,7 @@
 
 setup(
     name = 'CouchDB',
-<<<<<<< HEAD
-    version = '0.4.1',
-=======
     version = '0.5',
->>>>>>> 68a35ad1
     description = 'Python library for working with CouchDB',
     long_description = \
 """This is a Python library for CouchDB. It provides a convenient high level
